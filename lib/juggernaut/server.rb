--- conflicted
+++ resolved
@@ -168,11 +168,8 @@
       @logout_timeout = Time::now + (options[:timeout] || 5)
       @status = "DEAD: %s: Could potentially logout at %s" % [ reason, @logout_timeout ]
       @client.remove_connection(self) if @client
-<<<<<<< HEAD
-=======
-
+      
       @client.logout_timeout = @logout_timeout if @client
->>>>>>> 45832b2b
     end
     
     def alive?
